--- conflicted
+++ resolved
@@ -32,15 +32,9 @@
         /// <summary>
         /// Text labels describing the type of device.
         /// </summary>
-<<<<<<< HEAD
         private static readonly string DeviceIsHoloLensLabel = string.Empty;    // no image
         private static readonly string DeviceIsPCLabel = "";                   // E7F4 (PC monitor)
         private static readonly string DeviceIsUnknownLabel = "";              // E897 (question mark)
-=======
-        private static readonly string DeviceIsHoloLensLabel = "";  // no image
-        private static readonly string DeviceIsPCLabel = "";       // E7F4 (PC monitor)
-        private static readonly string DeviceIsUnknownLabel = "";  // E897 (question mark)
->>>>>>> 3d070d1a
 
         /// <summary>
         /// Text label indicating that an initial connection has not yet been established
@@ -89,11 +83,6 @@
         {
             this.deviceMonitorControl = control;
 
-<<<<<<< HEAD
-=======
-            this.RegisterCommands();
-
->>>>>>> 3d070d1a
             this.firstContact = false;
             this.deviceMonitor = monitor;
             this.deviceMonitor.HeartbeatLost += Device_HeartbeatLost;
