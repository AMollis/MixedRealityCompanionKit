﻿// Copyright (c) Microsoft Corporation. All rights reserved.
// Licensed under the MIT License. See LICENSE in the project root for license information.

using System;
using System.Diagnostics;
using System.Threading;
using System.Threading.Tasks;
using Microsoft.Tools.WindowsDevicePortal;
using Windows.UI.Core;

namespace HoloLensCommander
{
    /// <summary>
    /// Application install status event handler.
    /// </summary>
    /// <param name="sender">The DeviceMonitor sending the event.</param>
    /// <param name="args">Install status information.</param>
    public delegate void DeviceMonitorAppInstallStatusEventHandler(
        DeviceMonitor sender, 
        ApplicationInstallStatusEventArgs args);

    /// <summary>
    /// Delegate defining the method signature for handling the HeartbeatLost event.
    /// </summary>
    /// <param name="sender">The object sending the event.</param>
    public delegate void HeartbeatLostEventHandler(
        DeviceMonitor sender);

    /// <summary>
    /// Delegate defining the method signature for handling the HeartbeatLost event.
    /// </summary>
    /// <param name="sender">The object sending the event.</param>
    public delegate void HeartbeatReceivedEventHandler(
        DeviceMonitor sender);

    /// <summary>
    /// Class that provides the relevant functionality of the Windows Device Portal.
    /// </summary>
    public partial class DeviceMonitor : IDisposable
    {
        /// <summary>
        /// The default address used when connecting to a device. This address assumes
        /// a USB connection.
        /// </summary>
        public static readonly string DefaultConnectionAddress = "localhost:10080";
        public static readonly string DefaultConnectionAddressAsIp = "127.0.0.1:10080";
        
        /// <summary>
        /// The executable name of the HoloLens shell application.
        /// </summary>
        private static readonly string ShellApp = "HoloShellApp.exe";

        /// <summary>
        /// Options used to connect to this device.
        /// </summary>
        /// <remarks>
        /// This data is displayed until an initial connection is made to the device.
        /// </remarks>
        private ConnectOptions connectOptions;

        /// <summary>
        /// Dispatcher that allows heartbeats to be marshaled appropriately.
        /// </summary>
        private CoreDispatcher dispatcher;

        /// <summary>
        /// Instance of the IDevicePortalConnection used to connect to this device.
        /// </summary>
        private IDevicePortalConnection devicePortalConnection;

        /// <summary>
        /// Instance of the DevicePortal used to communicate with this device.
        /// </summary>
        private DevicePortal devicePortal;

        /// <summary>
        /// Has a successful heartbeat been received from the device?
<<<<<<< HEAD
        /// </summary>
        private bool firstContact;

        /// <summary>
        /// The current heartbeat interval, in seconds.
=======
>>>>>>> b09f0716
        /// </summary>
        private bool firstContact;

        /// <summary>
        /// The timer managing the heartbeat.
        /// </summary>
        private Timer heartbeatTimer;

        /// <summary>
        /// False if the heartbeat timer is currently suspended.
        /// </summary>
        public bool heartbeatTimerRunning;

        /// <summary>
        /// Event that is sent when the application install status has changed.
        /// </summary>
        public event DeviceMonitorAppInstallStatusEventHandler AppInstallStatus;
        
        /// <summary>
        /// Event that is sent when the heartbeat has been lost.
        /// </summary>
        public event HeartbeatLostEventHandler HeartbeatLost;

        /// <summary>
        /// Event that is sent when the heartbeat has been received.
        /// </summary>
        public event HeartbeatReceivedEventHandler HeartbeatReceived;

        /// <summary>
        /// Initializes a new instance of the <see cref="DeviceMonitor" /> class.
        /// </summary>
        public DeviceMonitor(CoreDispatcher dispatcher) : 
            this(
            dispatcher, 
            Settings.DefaultHeartbeatInterval)
        {
        }

        /// <summary>
        /// Initializes a new instance of the <see cref="DeviceMonitor" /> class.
        /// </summary>
        /// <param name="heartbeatInterval">The time, in seconds, between heartbeat checks.</param>
        public DeviceMonitor(
            CoreDispatcher dispatcher, 
            float heartbeatInterval)
        {
            if (dispatcher == null)
            {
                throw new NullReferenceException("The argument dispatcher cannot be null.");
            }

            this.dispatcher = dispatcher;
            this.HeartbeatInterval = heartbeatInterval;

<<<<<<< HEAD
            if ((heartbeatInterval < MinimumHeartbeatIntervalSeconds) ||
                (heartbeatInterval > MaximumHeartbeatIntervalSeconds))
            {
                throw new ArgumentException("The heartbeatInterval value is out of bounds");
            }

            this.heartbeatInterval = heartbeatInterval;
=======
>>>>>>> b09f0716
            this.firstContact = false;

            // Create the timer, but do not start it.
            this.heartbeatTimer = new Timer(
                HeartbeatCallback,
                null,
                Timeout.Infinite,
                Timeout.Infinite);
        }

        /// <summary>
        /// Finalizer so that we are assured we clean up all encapsulated resources.
        /// </summary>
        /// <remarks>Call Dispose on this object to avoid running the finalizer.</remarks>
        ~DeviceMonitor()
        {
            this.Dispose();
        }

        /// <summary>
        /// Cleans up encapsulated resources.
        /// </summary>
        public void Dispose()
        {
            if (this.devicePortal != null)
            {
                this.devicePortal.AppInstallStatus += DevicePortal_AppInstallStatus;
                this.devicePortal = null;
            }

            // Release the resources we manage.
            this.heartbeatTimer?.Dispose();
            this.heartbeatTimerRunning = false;
            this.heartbeatTimer = null;

            // Suppress finalization to avoid attempting to clean up twice.
            GC.SuppressFinalize(this);
        }

        /// <summary>
        /// Checks for the heartbeat and updates cached information.
        /// </summary>
        /// <returns>Task object used for tracking method completion.</returns>
        private async Task CheckHeartbeatAsync()
        {
            try
            {
                this.SuspendHeartbeat();

                try
                {
                    // Have connected to the device the first time?
                    if (!this.firstContact)
                    {
                        // Try to connect now.
                        await this.EstablishConnection();
                    }
<<<<<<< HEAD

                    this.MachineName = await this.GetMachineNameAsync();
                    await this.UpdateBatteryStatus();
                    await this.UpdateIpd();
                    await this.UpdateThermalStage();

=======

                    // TODO: this.MachineName = await this.GetMachineNameAsync();
                    await this.UpdateBatteryStatus();
                    await this.UpdateIpd();
                    await this.UpdateThermalStage();

>>>>>>> b09f0716
                    this.NotifyHeartbeatReceived();
                }
                catch
                {
                    this.NotifyHeartbeatLost();
                }

                // Resume the timer.
                this.StartHeartbeat();
            }
            catch
            {
                // TODO: - investigate whether or not we ever hit this scenario
            }
        }

        /// <summary>
        /// Called by the heartbeat timer.
        /// </summary>
        /// <param name="data">Not used.</param>
        private void HeartbeatCallback(Object data)
        {
            // Assigning the return value of CheckHeartbeatAsync to a Task object to avoid 
            // warning 4014 (call is not awaited).
            Task t = CheckHeartbeatAsync();
        }

        /// <summary>
        /// Notifies registered listeners that the device heartbeat has been lost.
        /// </summary>
        private void NotifyHeartbeatLost()
        {
            if (!this.dispatcher.HasThreadAccess)
            {
                // Assigning the return value of RunAsync to a Task object to avoid 
                // warning 4014 (call is not awaited).
                Task t = this.dispatcher.RunAsync(
                    CoreDispatcherPriority.Normal,
                    () =>
                    {
                        this.NotifyHeartbeatLost();
                    }).AsTask();
                return;
            }

            this.HeartbeatLost?.Invoke(this);
        }

        /// <summary>
        /// Notifies registered listeners that the device heartbeat has been received.
        /// </summary>
        private void NotifyHeartbeatReceived()
        {
            if (!this.dispatcher.HasThreadAccess)
            {
                // Assigning the return value of RunAsync to a Task object to avoid 
                // warning 4014 (call is not awaited).
                Task t = this.dispatcher.RunAsync(
                    CoreDispatcherPriority.Normal,
                    () =>
                    {
                        this.NotifyHeartbeatReceived();
                    }).AsTask();
                return;
            }

            this.HeartbeatReceived?.Invoke(this);
        }

        /// <summary>
        /// Starts/restarts the heartbeat timer by setting a non-infinite interval
        /// </summary>
        internal void StartHeartbeat()
        {
            this.UpdateHeartbeat(
<<<<<<< HEAD
                (int)(this.HeartbeatIntervalSeconds * 1000.0f));
=======
                (int)(this.HeartbeatInterval * 1000.0f));
            this.heartbeatTimerRunning = true;
>>>>>>> b09f0716
        }

        /// <summary>
        /// Suspends the heartbeat timer by setting an infinite interval
        /// </summary>
        internal void SuspendHeartbeat()
        {
            this.UpdateHeartbeat(Timeout.Infinite);
<<<<<<< HEAD
=======
            this.heartbeatTimerRunning = false;
>>>>>>> b09f0716
        }

        /// <summary>
        /// Updates the cached battery data.
        /// </summary>
        /// <returns>Task object used for tracking method completion.</returns>
        private async Task UpdateBatteryStatus()
        {
            this.BatteryState = await this.devicePortal.GetBatteryStateAsync();
        }

        /// <summary>
        /// Update the heartbeat timer's due time.
        /// </summary>
        /// <param name="dueTimeMs">Milliseconds for the timer to wait until the next tick.</param>
        private void UpdateHeartbeat(int dueTimeMs)
        {
            this.heartbeatTimer.Change(
                dueTimeMs,
                Timeout.Infinite);
        }

        /// <summary>
        /// Updates the cached interpupilary distance data.
        /// </summary>
        /// <returns>Task object used for tracking method completion.</returns>
        private async Task UpdateIpd()
        {
            try
            {
                this.Ipd = await this.devicePortal.GetInterPupilaryDistanceAsync();
            }
            catch(NotSupportedException)
            {
                // Not supported on this type of device.
            }
        }

        /// <summary>
        /// Updates the cached thermal data.
        /// </summary>
        /// <returns>Task object used for tracking method completion.</returns>
        private async Task UpdateThermalStage()
        {
            try
            {
                this.ThermalStage = await this.devicePortal.GetThermalStageAsync();
            }
            catch(NotSupportedException)
            {
                // Not supported on this type of device.
            }
        }
    }
}<|MERGE_RESOLUTION|>--- conflicted
+++ resolved
@@ -75,14 +75,6 @@
 
         /// <summary>
         /// Has a successful heartbeat been received from the device?
-<<<<<<< HEAD
-        /// </summary>
-        private bool firstContact;
-
-        /// <summary>
-        /// The current heartbeat interval, in seconds.
-=======
->>>>>>> b09f0716
         /// </summary>
         private bool firstContact;
 
@@ -137,16 +129,6 @@
             this.dispatcher = dispatcher;
             this.HeartbeatInterval = heartbeatInterval;
 
-<<<<<<< HEAD
-            if ((heartbeatInterval < MinimumHeartbeatIntervalSeconds) ||
-                (heartbeatInterval > MaximumHeartbeatIntervalSeconds))
-            {
-                throw new ArgumentException("The heartbeatInterval value is out of bounds");
-            }
-
-            this.heartbeatInterval = heartbeatInterval;
-=======
->>>>>>> b09f0716
             this.firstContact = false;
 
             // Create the timer, but do not start it.
@@ -204,21 +186,12 @@
                         // Try to connect now.
                         await this.EstablishConnection();
                     }
-<<<<<<< HEAD
 
                     this.MachineName = await this.GetMachineNameAsync();
                     await this.UpdateBatteryStatus();
                     await this.UpdateIpd();
                     await this.UpdateThermalStage();
 
-=======
-
-                    // TODO: this.MachineName = await this.GetMachineNameAsync();
-                    await this.UpdateBatteryStatus();
-                    await this.UpdateIpd();
-                    await this.UpdateThermalStage();
-
->>>>>>> b09f0716
                     this.NotifyHeartbeatReceived();
                 }
                 catch
@@ -294,12 +267,8 @@
         internal void StartHeartbeat()
         {
             this.UpdateHeartbeat(
-<<<<<<< HEAD
-                (int)(this.HeartbeatIntervalSeconds * 1000.0f));
-=======
                 (int)(this.HeartbeatInterval * 1000.0f));
             this.heartbeatTimerRunning = true;
->>>>>>> b09f0716
         }
 
         /// <summary>
@@ -308,10 +277,7 @@
         internal void SuspendHeartbeat()
         {
             this.UpdateHeartbeat(Timeout.Infinite);
-<<<<<<< HEAD
-=======
             this.heartbeatTimerRunning = false;
->>>>>>> b09f0716
         }
 
         /// <summary>
